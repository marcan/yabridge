--- conflicted
+++ resolved
@@ -28,18 +28,9 @@
 #endif
 
 /**
-<<<<<<< HEAD
  * This is the default plugin host application. It will load the specified
  * plugin plugin, and then connect back to the `libyabridge-{vst2,vst3}.so`
  * instance that spawned this over the socket.
- *
- * The explicit calling convention is needed to work around a bug introduced in
- * Wine 5.7: https://bugs.winehq.org/show_bug.cgi?id=49138
-=======
- * This is the default VST host application. It will load the specified VST2
- * plugin, and then connect back to the `libyabridge.so` instance that spawned
- * this over the socket.
->>>>>>> 449b17b5
  */
 int __attribute__((visibility("default"))) main(int argc, char* argv[]) {
     set_realtime_priority();
